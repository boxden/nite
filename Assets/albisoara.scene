--- conflicted
+++ resolved
@@ -765,99 +765,6 @@
           ]
         }
       ]
-    },
-    {
-<<<<<<< HEAD
-      "__guid": "e5b63340-fb8a-4e49-9497-04b875e5cb1e",
-      "Flags": 0,
-      "Name": "envprobe",
-      "Position": "-1764.572,-3393.416,1066.5",
-=======
-      "__guid": "46e6aa66-0ff3-4782-b0dc-765be6618c65",
-      "Flags": 0,
-      "Name": "ENV Probe",
-      "Position": "2918.524,-1339.797,1311.748",
->>>>>>> 24df0956
-      "Enabled": true,
-      "Components": [
-        {
-          "__type": "Sandbox.EnvmapProbe",
-<<<<<<< HEAD
-          "__guid": "1bd640ee-a7f7-4985-be0c-b5e1e20474d8",
-          "Bounds": {
-            "Mins": "-1755.254,-3836.133,-1904.863",
-            "Maxs": "14989.26,7421.632,2914.605"
-=======
-          "__guid": "a1a3da95-73fd-425e-a7e8-5d9e6e4d8d9e",
-          "Bounds": {
-            "Mins": "-11245.01,-5461.043,-1412.932",
-            "Maxs": "5342.535,7740.999,30858.34"
->>>>>>> 24df0956
-          },
-          "DelayBetweenUpdates": 0.1,
-          "Feathering": 8,
-          "FrameInterval": 5,
-          "MaxDistance": 512,
-          "MultiBounce": false,
-<<<<<<< HEAD
-          "Projection": "Sphere",
-          "RenderDynamically": true,
-=======
-          "OnComponentDestroy": null,
-          "OnComponentDisabled": null,
-          "OnComponentEnabled": null,
-          "OnComponentFixedUpdate": null,
-          "OnComponentStart": null,
-          "OnComponentUpdate": null,
-          "Projection": "Box",
-          "RenderDynamically": true,
-          "Texture": null,
->>>>>>> 24df0956
-          "TintColor": "1,1,1,1",
-          "UpdateStrategy": "OnEnabled",
-          "ZFar": 4096,
-          "ZNear": 16
-        }
-      ]
-    },
-    {
-<<<<<<< HEAD
-      "__guid": "183675ac-a84f-453c-b7dc-0671b774c436",
-      "Flags": 0,
-      "Name": "2djwithflippetnormals",
-      "Position": "1258,-1210,1.534666",
-      "Enabled": true,
-      "Components": [
-        {
-          "__type": "Sandbox.ModelRenderer",
-          "__guid": "22cda0db-5ecc-433f-95c1-2f24fb428d40",
-          "BodyGroups": 18446744073709551615,
-          "CreateAttachments": false,
-          "Model": "models/temp/2djwithflippetnormals.vmdl",
-          "RenderOptions": {
-            "GameLayer": true,
-            "OverlayLayer": false,
-            "BloomLayer": false,
-            "AfterUILayer": false
-          },
-          "RenderType": "On",
-          "Tint": "1,1,1,1"
-        }
-      ]
-=======
-      "__guid": "07e31bf3-b5af-4c4f-a7bc-44f8049dc723",
-      "Flags": 0,
-      "Name": "2D",
-      "Position": "-1011.037,-1895.125,-84.0374",
-      "Enabled": true
-    },
-    {
-      "__guid": "55595ac7-5c68-4e17-a9aa-1c91697eb9b3",
-      "Flags": 0,
-      "Name": "test",
-      "Position": "-544.6279,-1679.181,65.91783",
-      "Enabled": true
->>>>>>> 24df0956
     }
   ],
   "SceneProperties": {
